import Dependencies._
import xerial.sbt.Sonatype._
import ReleaseTransformations._

val neo4jDriverVersion = "1.7.3"
val shapelessVersion = "2.3.3"
val testcontainersScalaVersion = "0.23.0"
val mockitoVersion = "1.10.19"
val scalaTestVersion = "3.0.5"
val slf4jVersion = "1.7.21"
val catsEffectsVersion = "1.2.0"
val monixVersion = "3.0.0-RC2"
val akkaStreamVersion = "2.5.19"
val fs2Version = "1.0.4"
<<<<<<< HEAD
val refinedVersion = "0.9.8"
=======
val zioVersion = "1.0.0-RC8-4"
>>>>>>> 714aabba

//lazy val compileScalastyle = taskKey[Unit]("compileScalastyle")

val commonSettings = Seq(
  scalaVersion in ThisBuild := "2.11.12",
  crossScalaVersions := Seq("2.12.8", "2.11.12"),

  /**
    * Publishing
    */
  useGpg := true,
  publishTo := {
    val nexus = "https://oss.sonatype.org/"
    if (isSnapshot.value)
      Some("snapshots" at nexus + "content/repositories/snapshots")
    else
      Some("releases" at nexus + "service/local/staging/deploy/maven2")
  },
  publishMavenStyle := true,
  sonatypeProfileName := "neotypes",
  sonatypeProjectHosting := Some(GitLabHosting("neotypes", "neotypes", "dimafeng@gmail.com")),
  licenses := Seq("The MIT License (MIT)" -> new URL("https://opensource.org/licenses/MIT")),
  organization in ThisBuild := "com.dimafeng",

  parallelExecution in Global := false,

  releaseCrossBuild := true
)

lazy val noPublishSettings = Seq(
  skip in publish := true
)

lazy val root = (project in file("."))
  .aggregate(
    core,
    catsEffect,
    monix,
    zio,
    akkaStream,
    fs2Stream,
    monixStream,
    zioStream
  )
  .settings(noPublishSettings)
  .settings(
    releaseProcess := Seq[ReleaseStep](
      checkSnapshotDependencies,
      inquireVersions,
      runClean,
      runTest,
      setReleaseVersion,
      commitReleaseVersion,
      tagRelease,
      releaseStepCommandAndRemaining("+publishSigned"),
      setNextVersion,
      commitNextVersion,
      //releaseStepCommand("sonatypeReleaseAll"),
      pushChanges
    )
  )

lazy val core = (project in file("core"))
  .settings(commonSettings: _*)
  .settings(
    name := "neotypes",

    libraryDependencies ++=
      PROVIDED(
        "org.neo4j.driver" % "neo4j-java-driver" % neo4jDriverVersion
      )
        ++ COMPILE(
        "com.chuusai" %% "shapeless" % shapelessVersion,
        "eu.timepit" %% "refined" % refinedVersion
      )
        ++ TEST(
        "org.scalatest" %% "scalatest" % scalaTestVersion,
        "com.dimafeng" %% "testcontainers-scala" % testcontainersScalaVersion,
        "org.mockito" % "mockito-all" % mockitoVersion,
        "org.slf4j" % "slf4j-simple" % slf4jVersion
      )
  )

lazy val catsEffect = (project in file("cats-effect"))
  .dependsOn(core % "compile->compile;test->test;provided->provided")
  .settings(commonSettings: _*)
  .settings(
    name := "neotypes-cats-effect",
    libraryDependencies ++= PROVIDED(
      "org.typelevel" %% "cats-effect" % catsEffectsVersion
    )
  )

lazy val monix = (project in file("monix"))
  .dependsOn(core % "compile->compile;test->test;provided->provided")
  .settings(commonSettings: _*)
  .settings(
    name := "neotypes-monix",
    libraryDependencies ++= PROVIDED(
      "io.monix" %% "monix-eval" % monixVersion
    )
  )

lazy val zio = (project in file("zio"))
  .dependsOn(core % "compile->compile;test->test;provided->provided")
  .settings(commonSettings: _*)
  .settings(
    name := "neotypes-zio",
    libraryDependencies ++= PROVIDED(
      "dev.zio" %% "zio" % zioVersion
    )
  )

lazy val akkaStream = (project in file("akka-stream"))
  .dependsOn(core % "compile->compile;test->test;provided->provided")
  .settings(commonSettings: _*)
  .settings(
    name := "neotypes-akka-stream",
    libraryDependencies ++= PROVIDED(
      "com.typesafe.akka" %% "akka-stream" % akkaStreamVersion
    )
  )

lazy val fs2Stream = (project in file("fs2-stream"))
  .dependsOn(core % "compile->compile;test->test;provided->provided")
  .dependsOn(catsEffect % "test->test")
  .settings(commonSettings: _*)
  .settings(
    name := "neotypes-fs2-stream",
    libraryDependencies ++= PROVIDED(
      "org.typelevel" %% "cats-effect" % catsEffectsVersion,
      "co.fs2" %% "fs2-core" % fs2Version
    )
  )

lazy val monixStream = (project in file("monix-stream"))
  .dependsOn(core % "compile->compile;test->test;provided->provided")
  .dependsOn(monix % "test->test")
  .settings(commonSettings: _*)
  .settings(
    name := "neotypes-monix-stream",
    libraryDependencies ++= PROVIDED(
      "io.monix" %% "monix-eval" % monixVersion,
      "io.monix" %% "monix-reactive" % monixVersion
    )
  )

lazy val zioStream = (project in file("zio-stream"))
  .dependsOn(core % "compile->compile;test->test;provided->provided")
  .dependsOn(zio % "test->test")
  .settings(commonSettings: _*)
  .settings(
    name := "neotypes-zio-stream",
    libraryDependencies ++= PROVIDED(
      "dev.zio" %% "zio"         % zioVersion,
      "dev.zio" %% "zio-streams" % zioVersion
    )
  )

lazy val microsite = (project in file("docs"))
  .settings(moduleName := "docs")
  .enablePlugins(MicrositesPlugin)
  .settings(
    micrositeName := "neotypes",
    micrositeDescription := "Scala lightweight, type-safe, asynchronous driver for neo4j",
    micrositeAuthor := "dimafeng",
    micrositeHighlightTheme := "atom-one-light",
    micrositeHomepage := "https://neotypes.github.io/neotypes/",
    micrositeDocumentationUrl := "docs.html",
    micrositeGithubOwner := "neotypes",
    micrositeGithubRepo := "neotypes",
    micrositeBaseUrl := "/neotypes",
    ghpagesNoJekyll := false,
    fork in tut := true
  )<|MERGE_RESOLUTION|>--- conflicted
+++ resolved
@@ -12,11 +12,8 @@
 val monixVersion = "3.0.0-RC2"
 val akkaStreamVersion = "2.5.19"
 val fs2Version = "1.0.4"
-<<<<<<< HEAD
+val zioVersion = "1.0.0-RC8-4"
 val refinedVersion = "0.9.8"
-=======
-val zioVersion = "1.0.0-RC8-4"
->>>>>>> 714aabba
 
 //lazy val compileScalastyle = taskKey[Unit]("compileScalastyle")
 
