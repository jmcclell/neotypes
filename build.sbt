--- conflicted
+++ resolved
@@ -3,7 +3,6 @@
 import ReleaseTransformations._
 
 val neo4jDriverVersion = "5.8.0"
-val scalaCollectionCompatVersion = "2.10.0"
 val shapelessVersion = "2.3.10"
 val testcontainersNeo4jVersion = "1.17.6"
 val testcontainersScalaVersion = "0.40.11"
@@ -11,10 +10,10 @@
 val logbackVersion = "1.4.4"
 val catsVersion = "2.9.0"
 val catsEffect2Version = "2.5.5"
-val catsEffect3Version = "3.4.10"
+val catsEffect3Version = "3.5.0"
 val monixVersion = "3.4.1"
 val akkaStreamVersion = "2.6.20"
-val fs2Version = "3.6.1"
+val fs2Version = "3.7.0"
 val zio2Version = "2.0.13"
 val zioInteropReactiveStreamsVersion = "2.0.2"
 val refinedVersion = "0.10.3"
@@ -63,19 +62,18 @@
   // Ensure we publish an artifact linked to the appropriate Java std library.
   scalacOptions += "-release:17",
 
-<<<<<<< HEAD
-  // Implicit resolution debug flags
+  // Implicit resolution debug flags.
   scalacOptions ++= Seq("-Vimplicits", "-Vtype-diffs"),
-=======
+
   // Make all warnings verbose.
   scalacOptions += "-Wconf:any:warning-verbose",
->>>>>>> 8890f4c5
-
+
+  // Disable Wnonunit-statement warnings related to ScalaTest Assertion.
+  Test / scalacOptions += "-Wconf:cat=other-pure-statement&msg=org.scalatest.Assertion:s",
+
+  // Testing.
   Test / parallelExecution := false,
   Test / fork := true,
-
-  // Disable Wnonunit-statement warnings related to ScalaTest Assertion.
-  Test / scalacOptions += "-Wconf:cat=other-pure-statement&msg=org.scalatest.Assertion:s",
 
   // Publishing.
   publishTo := sonatypePublishToBundle.value,
@@ -84,6 +82,7 @@
   publishMavenStyle := true,
   releaseCrossBuild := true,
 
+  // License.
   licenses := Seq("The MIT License (MIT)" -> new URL("https://opensource.org/licenses/MIT"))
 )
 
