--- conflicted
+++ resolved
@@ -9,15 +9,9 @@
 val testcontainersScalaVersion = "0.38.8"
 val mockitoVersion = "1.10.19"
 val scalaTestVersion = "3.2.3"
-<<<<<<< HEAD
 val logbackVersion = "1.2.3"
-val catsVersion = "2.3.0"
-val catsEffectsVersion = "2.3.0"
-=======
-val slf4jVersion = "1.7.30"
 val catsVersion = "2.3.1"
 val catsEffectsVersion = "2.3.1"
->>>>>>> b502c305
 val monixVersion = "3.3.0"
 val akkaStreamVersion = "2.6.10"
 val fs2Version = "2.5.0"
