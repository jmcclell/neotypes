import Dependencies._
import xerial.sbt.Sonatype._
import ReleaseTransformations._

val neo4jDriverVersion = "1.7.5"
val scalaCollectionCompatVersion = "2.1.6"
val shapelessVersion = "2.3.3"
<<<<<<< HEAD
val testcontainersScalaVersion = "0.36.1"
val testcontainersNeo4jVersion = "1.14.1"
=======
val testcontainersScalaVersion = "0.37.0"
>>>>>>> 4ca0f67c
val mockitoVersion = "1.10.19"
val scalaTestVersion = "3.1.2"
val slf4jVersion = "1.7.30"
val catsVersion = "2.1.1"
val catsEffectsVersion = "2.1.3"
val monixVersion = "3.2.1"
val akkaStreamVersion = "2.6.5"
val fs2Version = "2.3.0"
val zioVersion = "1.0.0-RC19-2"
val refinedVersion = "0.9.14"

//lazy val compileScalastyle = taskKey[Unit]("compileScalastyle")

val commonSettings = Seq(
  ThisBuild / scalaVersion := "2.12.11",
  crossScalaVersions := Seq("2.13.2", "2.12.11"),
  scalacOptions += "-Ywarn-macros:after",
  Test / scalacOptions := Seq("-feature", "-deprecation"),
  autoAPIMappings := true,

  /**
    * Publishing
    */
  publishTo := {
    val nexus = "https://oss.sonatype.org/"
    if (isSnapshot.value)
      Some("snapshots" at nexus + "content/repositories/snapshots")
    else
      Some("releases" at nexus + "service/local/staging/deploy/maven2")
  },
  publishMavenStyle := true,
  sonatypeProfileName := "neotypes",
  sonatypeProjectHosting := Some(GitLabHosting("neotypes", "neotypes", "dimafeng@gmail.com")),
  licenses := Seq("The MIT License (MIT)" -> new URL("https://opensource.org/licenses/MIT")),
  ThisBuild / organization := "com.dimafeng",

  Global / parallelExecution := false,

  releaseCrossBuild := true
)

lazy val noPublishSettings = Seq(
  publish / skip := true
)

lazy val root = (project in file("."))
  .aggregate(
    core,
    catsEffect,
    monix,
    zio,
    akkaStream,
    fs2Stream,
    monixStream,
    zioStream,
    refined,
    catsData
  )
  .settings(noPublishSettings)
  .settings(
    releaseProcess := Seq[ReleaseStep](
      checkSnapshotDependencies,
      inquireVersions,
      runClean,
      //runTest,
      setReleaseVersion,
      commitReleaseVersion,
      tagRelease,
      releaseStepCommandAndRemaining("+publishSigned"),
      setNextVersion,
      commitNextVersion,
      //releaseStepCommand("sonatypeReleaseAll"),
      pushChanges
    )
  )

lazy val core = (project in file("core"))
  .settings(commonSettings)
  .settings(
    name := "neotypes",
    libraryDependencies ++=
      PROVIDED(
        "org.neo4j.driver" % "neo4j-java-driver" % neo4jDriverVersion
      ) ++ COMPILE(
        "com.chuusai" %% "shapeless" % shapelessVersion,
        "org.scala-lang.modules" %% "scala-collection-compat" % scalaCollectionCompatVersion,
        scalaVersion("org.scala-lang" % "scala-reflect" % _).value
      ) ++ TEST(
        "org.scalatest" %% "scalatest" % scalaTestVersion,
        "com.dimafeng" %% "testcontainers-scala" % testcontainersScalaVersion,
        "com.dimafeng" %% "testcontainers-scala-neo4j" % testcontainersScalaVersion,
        "org.testcontainers" % "neo4j" % testcontainersNeo4jVersion,
        "org.mockito" % "mockito-all" % mockitoVersion,
        "org.slf4j" % "slf4j-simple" % slf4jVersion
      )
  )

def enablePartialUnificationIn2_12(scalaVersion: String) =
  CrossVersion.partialVersion(scalaVersion) match {
    case Some((2, 12)) => Seq("-Ypartial-unification")
    case _ => Seq()
  }

lazy val catsEffect = (project in file("cats-effect"))
  .dependsOn(core % "compile->compile;test->test;provided->provided")
  .settings(commonSettings)
  .settings(
    name := "neotypes-cats-effect",
    Test / scalacOptions ++= enablePartialUnificationIn2_12(scalaVersion.value),
    libraryDependencies ++= PROVIDED(
      "org.typelevel" %% "cats-effect" % catsEffectsVersion
    )
  )

lazy val monix = (project in file("monix"))
  .dependsOn(core % "compile->compile;test->test;provided->provided")
  .settings(commonSettings)
  .settings(
    name := "neotypes-monix",
    libraryDependencies ++= PROVIDED(
      "io.monix" %% "monix-eval" % monixVersion
    )
  )

lazy val zio = (project in file("zio"))
  .dependsOn(core % "compile->compile;test->test;provided->provided")
  .settings(commonSettings)
  .settings(
    name := "neotypes-zio",
    libraryDependencies ++= PROVIDED(
      "dev.zio" %% "zio" % zioVersion
    )
  )

lazy val akkaStream = (project in file("akka-stream"))
  .dependsOn(core % "compile->compile;test->test;provided->provided")
  .settings(commonSettings)
  .settings(
    name := "neotypes-akka-stream",
    libraryDependencies ++= PROVIDED(
      "com.typesafe.akka" %% "akka-stream" % akkaStreamVersion
    )
  )

lazy val fs2Stream = (project in file("fs2-stream"))
  .dependsOn(core % "compile->compile;test->test;provided->provided")
  .dependsOn(catsEffect % "test->test")
  .settings(commonSettings)
  .settings(
    name := "neotypes-fs2-stream",
    libraryDependencies ++= PROVIDED(
      "org.typelevel" %% "cats-effect" % catsEffectsVersion,
      "co.fs2" %% "fs2-core" % fs2Version
    )
  )

lazy val monixStream = (project in file("monix-stream"))
  .dependsOn(core % "compile->compile;test->test;provided->provided")
  .dependsOn(monix % "test->test")
  .settings(commonSettings)
  .settings(
    name := "neotypes-monix-stream",
    libraryDependencies ++= PROVIDED(
      "io.monix" %% "monix-eval" % monixVersion,
      "io.monix" %% "monix-reactive" % monixVersion
    )
  )

lazy val zioStream = (project in file("zio-stream"))
  .dependsOn(core % "compile->compile;test->test;provided->provided")
  .dependsOn(zio % "test->test")
  .settings(commonSettings)
  .settings(
    name := "neotypes-zio-stream",
    libraryDependencies ++= PROVIDED(
      "dev.zio" %% "zio"         % zioVersion,
      "dev.zio" %% "zio-streams" % zioVersion
    )
  )

lazy val refined = (project in file("refined"))
  .dependsOn(core % "compile->compile;test->test;provided->provided")
  .settings(commonSettings)
  .settings(
    name := "neotypes-refined",
    libraryDependencies ++= PROVIDED(
      "eu.timepit" %% "refined" % refinedVersion
    )
  )

lazy val catsData = (project in file("cats-data"))
  .dependsOn(core % "compile->compile;test->test;provided->provided")
  .settings(commonSettings)
  .settings(
    name := "neotypes-cats-data",
    libraryDependencies ++= PROVIDED(
      "org.typelevel" %% "cats-core" % catsVersion
    )
  )

lazy val docsMappingsAPIDir = settingKey[String]("Name of subdirectory in site target directory for api docs")

lazy val microsite = (project in file("site"))
  .settings(moduleName := "site")
  .enablePlugins(MicrositesPlugin, ScalaUnidocPlugin)
  .settings(
    micrositeName := "neotypes",
    micrositeDescription := "Scala lightweight, type-safe, asynchronous driver for neo4j",
    micrositeAuthor := "neotypes",
    micrositeTheme := "pattern",
    micrositeHighlightTheme := "atom-one-light",
    micrositeHomepage := "https://neotypes.github.io/neotypes/",
    micrositeDocumentationUrl := "docs.html",
    micrositeGithubOwner := "neotypes",
    micrositeGithubRepo := "neotypes",
    micrositeBaseUrl := "/neotypes",
    ghpagesNoJekyll := false,
    mdocIn := (Compile / sourceDirectory).value / "mdoc",
    mdoc / fork := true,
    docsMappingsAPIDir := "api",
    addMappingsToSiteDir(mappings in (ScalaUnidoc, packageDoc), docsMappingsAPIDir),
    micrositeDocumentationLabelDescription := "API Documentation",
    micrositeDocumentationUrl := "/neotypes/api/neotypes/index.html",
    mdocExtraArguments := Seq("--no-link-hygiene"),
    Compile / scalacOptions in Compile -= "-Xfatal-warnings",
    ScalaUnidoc / unidoc / scalacOptions ++= Seq(
      "-groups",
      "-doc-source-url",
      scmInfo.value.get.browseUrl + "/tree/master€{FILE_PATH}.scala",
      "-sourcepath",
      baseDirectory.in(LocalRootProject).value.getAbsolutePath,
      "-diagrams"
    ),
    libraryDependencies += "org.neo4j.driver" % "neo4j-java-driver" % neo4jDriverVersion
  ).dependsOn(
    core % "compile->compile;provided->provided",
    catsEffect % "compile->compile;provided->provided",
    monix % "compile->compile;provided->provided",
    zio % "compile->compile;provided->provided",
    akkaStream % "compile->compile;provided->provided",
    fs2Stream % "compile->compile;provided->provided",
    monixStream % "compile->compile;provided->provided",
    zioStream % "compile->compile;provided->provided"
  )<|MERGE_RESOLUTION|>--- conflicted
+++ resolved
@@ -5,12 +5,8 @@
 val neo4jDriverVersion = "1.7.5"
 val scalaCollectionCompatVersion = "2.1.6"
 val shapelessVersion = "2.3.3"
-<<<<<<< HEAD
-val testcontainersScalaVersion = "0.36.1"
 val testcontainersNeo4jVersion = "1.14.1"
-=======
 val testcontainersScalaVersion = "0.37.0"
->>>>>>> 4ca0f67c
 val mockitoVersion = "1.10.19"
 val scalaTestVersion = "3.1.2"
 val slf4jVersion = "1.7.30"
