import Dependencies._
import xerial.sbt.Sonatype._
import ReleaseTransformations._

<<<<<<< HEAD
val neo4jDriverVersion = "5.8.0"
=======
val neo4jDriverVersion = "5.9.0"
val scalaCollectionCompatVersion = "2.10.0"
>>>>>>> 92cdf53c
val shapelessVersion = "2.3.10"
val testcontainersNeo4jVersion = "1.17.6"
val testcontainersScalaVersion = "0.40.11"
val scalaTestVersion = "3.2.14"
val logbackVersion = "1.4.4"
val catsVersion = "2.9.0"
val catsEffect2Version = "2.5.5"
val catsEffect3Version = "3.5.0"
val monixVersion = "3.4.1"
val akkaStreamVersion = "2.6.20"
val fs2Version = "3.7.0"
<<<<<<< HEAD
val zio2Version = "2.0.13"
=======
val zio2Version = "2.0.14"
>>>>>>> 92cdf53c
val zioInteropReactiveStreamsVersion = "2.0.2"
val refinedVersion = "0.10.3"
val enumeratumVersion = "1.7.2"

// Fix scmInfo in Github Actions.
ThisBuild / scmInfo ~= {
  case Some(info) =>
    Some(info)

  case None =>
    import scala.sys.process._
    import scala.util.control.NonFatal
    val identifier = """([^\/]+)"""
    val GitHubHttps = s"https://github.com/$identifier/$identifier".r
    try {
      val remote = List("git", "ls-remote", "--get-url", "origin").!!.trim()
      remote match {
        case GitHubHttps(user, repo) =>
          Some(
            ScmInfo(
              url(s"https://github.com/$user/$repo"),
              s"scm:git:https://github.com/$user/$repo.git",
              Some(s"scm:git:git@github.com:$user/$repo.git")
            )
          )
        case _ =>
          None
      }
    } catch {
      case NonFatal(_) => None
    }
}

// Global settings.
ThisBuild / scalaVersion := "2.13.10"
ThisBuild / crossScalaVersions := Seq("2.13.10")
ThisBuild / organization := "io.github.neotypes"
ThisBuild / versionScheme := Some("semver-spec")
ThisBuild / sonatypeCredentialHost := "s01.oss.sonatype.org"

// Common settings.
val commonSettings = Seq(
  // Run the compiler linter after macros have expanded.
  scalacOptions += "-Ywarn-macros:after",

  // Ensure we publish an artifact linked to the appropriate Java std library.
  scalacOptions += "-release:17",

  // Implicit resolution debug flags.
  scalacOptions ++= Seq("-Vimplicits", "-Vtype-diffs"),

  // Make all warnings verbose.
  scalacOptions += "-Wconf:any:warning-verbose",

  // Publishing.
  publishTo := sonatypePublishToBundle.value,
  sonatypeProfileName := "neotypes",
  sonatypeProjectHosting := Some(GitHubHosting("neotypes", "neotypes", "dimafeng@gmail.com")),
  publishMavenStyle := true,
  releaseCrossBuild := true,

  // License.
  licenses := Seq("The MIT License (MIT)" -> new URL("https://opensource.org/licenses/MIT"))
)

lazy val noPublishSettings = Seq(
  publish / skip := true
)

lazy val root = (project in file("."))
  .aggregate(
    core,
    generic,
    catsEffect,
    monix,
    zio,
    akkaStream,
    fs2Stream,
    monixStream,
    zioStream,
    refined,
    catsData,
    enumeratum,
    tests
  )
  .settings(noPublishSettings)
  .settings(
    releaseProcess := Seq[ReleaseStep](
      checkSnapshotDependencies,
      inquireVersions,
      runClean,
      setReleaseVersion,
      commitReleaseVersion,
      tagRelease,
      releaseStepCommandAndRemaining("+publishSigned"),
      releaseStepCommand("sonatypeBundleRelease"),
      setNextVersion,
      commitNextVersion,
      pushChanges
    )
  )

lazy val core = (project in file("core"))
  .settings(commonSettings)
  .settings(
    name := "neotypes-core",
    Compile / sourceGenerators += Boilerplate.generatorTask.taskValue,
    libraryDependencies ++=
      PROVIDED(
        "org.neo4j.driver" % "neo4j-java-driver" % neo4jDriverVersion
      ) ++ COMPILE(
        scalaVersion("org.scala-lang" % "scala-reflect" % _).value
      )
  )

lazy val generic = (project in file("generic"))
  .dependsOn(core)
  .settings(commonSettings)
  .settings(
    name := "neotypes-generic",
    libraryDependencies ++=
      COMPILE(
        "com.chuusai" %% "shapeless" % shapelessVersion
      )
  )

lazy val catsEffect = (project in file("cats-effect"))
  .dependsOn(core)
  .settings(commonSettings)
  .settings(
    name := "neotypes-cats-effect",
    libraryDependencies ++= PROVIDED(
      "org.typelevel" %% "cats-core" % catsVersion,
      "org.typelevel" %% "cats-effect" % catsEffect3Version
    )
  )

lazy val monix = (project in file("monix"))
  .dependsOn(core)
  .settings(commonSettings)
  .settings(
    name := "neotypes-monix",
    libraryDependencies ++= PROVIDED(
      "org.typelevel" %% "cats-core" % catsVersion,
      "org.typelevel" %% "cats-effect" % catsEffect2Version,
      "io.monix" %% "monix-eval" % monixVersion
    )
  )

lazy val zio = (project in file("zio"))
  .dependsOn(core)
  .settings(commonSettings)
  .settings(
    name := "neotypes-zio",
    libraryDependencies ++= PROVIDED(
      "dev.zio" %% "zio" % zio2Version
    )
  )

lazy val akkaStream = (project in file("akka-stream"))
  .dependsOn(core)
  .settings(commonSettings)
  .settings(
    name := "neotypes-akka-stream",
    libraryDependencies ++= PROVIDED(
      "com.typesafe.akka" %% "akka-stream" % akkaStreamVersion
    )
  )

lazy val fs2Stream = (project in file("fs2-stream"))
  .dependsOn(core)
  .settings(commonSettings)
  .settings(
    name := "neotypes-fs2-stream",
    libraryDependencies ++= PROVIDED(
      "org.typelevel" %% "cats-core" % catsVersion,
      "org.typelevel" %% "cats-effect" % catsEffect3Version,
      "co.fs2" %% "fs2-core" % fs2Version,
      "co.fs2" %% "fs2-reactive-streams" % fs2Version
    )
  )

lazy val monixStream = (project in file("monix-stream"))
  .dependsOn(core)
  .settings(commonSettings)
  .settings(
    name := "neotypes-monix-stream",
    libraryDependencies ++= PROVIDED(
      "org.typelevel" %% "cats-core" % catsVersion,
      "org.typelevel" %% "cats-effect" % catsEffect2Version,
      "io.monix" %% "monix-eval" % monixVersion,
      "io.monix" %% "monix-reactive" % monixVersion
    )
  )

lazy val zioStream = (project in file("zio-stream"))
  .dependsOn(core)
  .settings(commonSettings)
  .settings(
    name := "neotypes-zio-stream",
    libraryDependencies ++= PROVIDED(
      "dev.zio" %% "zio" % zio2Version,
      "dev.zio" %% "zio-streams" % zio2Version,
      "dev.zio" %% "zio-interop-reactivestreams" % zioInteropReactiveStreamsVersion
    )
  )

lazy val catsData = (project in file("cats-data"))
  .dependsOn(core)
  .settings(commonSettings)
  .settings(
    name := "neotypes-cats-data",
    libraryDependencies ++= PROVIDED(
      "org.typelevel" %% "cats-core" % catsVersion
    )
  )

lazy val refined = (project in file("refined"))
  .dependsOn(core)
  .settings(commonSettings)
  .settings(
    name := "neotypes-refined",
    libraryDependencies ++= PROVIDED(
      "eu.timepit" %% "refined" % refinedVersion
    )
  )

lazy val enumeratum = (project in file("enumeratum"))
  .dependsOn(core)
  .settings(commonSettings)
  .settings(
    name := "neotypes-enumeratum",
    libraryDependencies ++= PROVIDED(
      "com.beachape" %% "enumeratum" % enumeratumVersion
    )
  )

lazy val tests = (project in file("tests"))
  .dependsOn(
    core % "compile->compile;provided->provided",
    generic % "compile->compile;provided->provided",
    catsEffect % "compile->compile;provided->provided",
    zio % "compile->compile;provided->provided",
    akkaStream % "compile->compile;provided->provided",
    fs2Stream % "compile->compile;provided->provided",
    zioStream % "compile->compile;provided->provided",
    catsData % "compile->compile;provided->provided",
    refined % "compile->compile;provided->provided",
    enumeratum % "compile->compile;provided->provided"
  )
  .settings(commonSettings, noPublishSettings)
  .settings(
    libraryDependencies ++=
      TEST(
        "org.scalatest" %% "scalatest" % scalaTestVersion,
        "com.dimafeng" %% "testcontainers-scala" % testcontainersScalaVersion,
        "com.dimafeng" %% "testcontainers-scala-neo4j" % testcontainersScalaVersion,
        "org.testcontainers" % "neo4j" % testcontainersNeo4jVersion,
        "ch.qos.logback" % "logback-classic" % logbackVersion
      ),
    // Disable Wnonunit-statement warnings related to ScalaTest Assertion.
    Test / scalacOptions += "-Wconf:cat=other-pure-statement&msg=org.scalatest.Assertion:s",
    // Fork tests and disable parallel execution to avoid issues with Docker.
    Test / parallelExecution := false,
    Test / fork := true,
    // Print full stack traces of failed tests and a remainder of failed tests:
    // https://www.scalatest.org/user_guide/using_scalatest_with_sbt
    Test / testOptions += Tests.Argument("-oFIK")
  )

lazy val docsMappingsAPIDir = settingKey[String]("Name of subdirectory in site target directory for api docs")

lazy val microsite = (project in file("microsite"))
  .dependsOn(
    core % "compile->compile;provided->provided",
    generic % "compile->compile;provided->provided",
    catsEffect % "compile->compile;provided->provided",
    zio % "compile->compile;provided->provided",
    akkaStream % "compile->compile;provided->provided",
    fs2Stream % "compile->compile;provided->provided",
    zioStream % "compile->compile;provided->provided",
    catsData % "compile->compile;provided->provided",
    refined % "compile->compile;provided->provided",
    enumeratum % "compile->compile;provided->provided"
  )
  .enablePlugins(MicrositesPlugin, ScalaUnidocPlugin)
  .settings(commonSettings, noPublishSettings)
  .settings(
    micrositeName := "neotypes",
    micrositeDescription := "Scala lightweight, type-safe, asynchronous driver for neo4j",
    micrositeAuthor := "neotypes",
    micrositeTheme := "pattern",
    micrositeHighlightTheme := "atom-one-light",
    micrositeHomepage := "https://neotypes.github.io/neotypes/",
    micrositeDocumentationUrl := "docs.html",
    micrositeHomeButtonTarget := "repo",
    micrositeSearchEnabled := true,
    micrositeGithubOwner := "neotypes",
    micrositeGithubRepo := "neotypes",
    micrositeBaseUrl := "/neotypes",
    ghpagesNoJekyll := false,
    mdocIn := (Compile / sourceDirectory).value / "mdoc",
    autoAPIMappings := true,
    docsMappingsAPIDir := "api",
    addMappingsToSiteDir(ScalaUnidoc / packageDoc / mappings, docsMappingsAPIDir),
    micrositeDocumentationLabelDescription := "API Documentation",
    micrositeDocumentationUrl := "/neotypes/api/neotypes/index.html",
    mdocExtraArguments := Seq("--no-link-hygiene"),
    Compile / scalacOptions -= "-Xfatal-warnings",
    ScalaUnidoc / unidoc / scalacOptions ++= Seq(
      "-groups",
      "-doc-source-url",
      scmInfo.value.get.browseUrl + "/tree/main€{FILE_PATH}.scala",
      "-sourcepath",
      (LocalRootProject / baseDirectory).value.getAbsolutePath,
      "-diagrams"
    ),
    ScalaUnidoc / unidoc / unidocProjectFilter := inAnyProject -- inProjects(monix, monixStream),
    libraryDependencies += "org.neo4j.driver" % "neo4j-java-driver" % neo4jDriverVersion
  )<|MERGE_RESOLUTION|>--- conflicted
+++ resolved
@@ -2,12 +2,7 @@
 import xerial.sbt.Sonatype._
 import ReleaseTransformations._
 
-<<<<<<< HEAD
-val neo4jDriverVersion = "5.8.0"
-=======
 val neo4jDriverVersion = "5.9.0"
-val scalaCollectionCompatVersion = "2.10.0"
->>>>>>> 92cdf53c
 val shapelessVersion = "2.3.10"
 val testcontainersNeo4jVersion = "1.17.6"
 val testcontainersScalaVersion = "0.40.11"
@@ -19,11 +14,7 @@
 val monixVersion = "3.4.1"
 val akkaStreamVersion = "2.6.20"
 val fs2Version = "3.7.0"
-<<<<<<< HEAD
-val zio2Version = "2.0.13"
-=======
 val zio2Version = "2.0.14"
->>>>>>> 92cdf53c
 val zioInteropReactiveStreamsVersion = "2.0.2"
 val refinedVersion = "0.10.3"
 val enumeratumVersion = "1.7.2"
