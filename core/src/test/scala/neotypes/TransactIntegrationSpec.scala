--- conflicted
+++ resolved
@@ -12,12 +12,6 @@
 final class TransactIntegrationSpec[F[_]](testkit: EffectTestkit[F]) extends CleaningIntegrationSpec(testkit) {
   behavior of s"Session[${effectName}].transact"
 
-<<<<<<< HEAD
-  def fToFuture[T](f: F[T]): Future[T]
-  implicit def F: Async[F]
-
-=======
->>>>>>> 580d1e68
   import TransactIntegrationSpec.CustomException
 
   private final def ensureCommitedTransaction[T](expectedResults: T)
