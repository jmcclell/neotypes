package neotypes

import neotypes.implicits.mappers.all._
import neotypes.implicits.syntax.string._
import neotypes.internal.syntax.async._
import org.neo4j.driver.v1.exceptions.ClientException
import org.scalatest.compatible.Assertion
import scala.concurrent.Future
import scala.reflect.ClassTag

/** Base class for testing the Session[F].transact method. */
abstract class TransactIntegrationSpec[F[_]] (implicit ct: ClassTag[F[_]]) extends CleaningIntegrationSpec[F] {
  private val effectName: String = ct.runtimeClass.getCanonicalName
  behavior of s"Session[${effectName}].transact"

  import TransactIntegrationSpec.CustomException

  def fToFuture[T](f: F[T]): Future[T]

  implicit def F: Async[F]

  private final def ensureCommitedTransaction[T](expectedResults: T)
                                                (txF: Transaction[F] => F[T]): Future[Assertion] =
    fToFuture(
      execute(s => s.transact(txF)).map {
        results => assert(results == expectedResults)
      }
    )

<<<<<<< HEAD
  final def testSession[E <: Throwable : ClassTag](sessF: Session[F] => F[Unit])(implicit F: Async[F]): Future[Assertion] =
    recoverToSucceededIf[E] {
    fToFuture(execute(s => sessF(s)))
    }flatMap { _ =>
      fToFuture(execute(s => "MATCH (n) RETURN count(n)".query[Int].single(s)))
    } map {
      count => assert(count > 0 && count < 10)
    }


  final def ensureRollbackedTransaction[E <: Throwable : ClassTag]
  (txF: Transaction[F] => F[Unit])
  (implicit F: Async[F]): Future[Assertion] =
=======
  private final def ensureRollbackedTransaction[E <: Throwable : ClassTag](txF: Transaction[F] => F[Unit]): Future[Assertion] =
>>>>>>> f84cb1c4
    recoverToSucceededIf[E] {
      fToFuture(execute(s => s.transact(txF)))
    } flatMap { _ =>
      fToFuture(execute(s => "MATCH (n) RETURN count(n)".query[Int].single(s)))
    } map {
      count => assert(count == 0)
    }

  it should "execute & commit multiple queries inside the same transact" in
    ensureCommitedTransaction(expectedResults = List("Luis", "Dmitry")) { tx =>
      for {
        _ <- "CREATE (p: PERSON { name: \"Luis\" })".query[Unit].execute(tx)
        _ <- "CREATE (p: PERSON { name: \"Dmitry\" })".query[Unit].execute(tx)
        r <- "MATCH (p: PERSON) RETURN p.name".query[String].list(tx)
      } yield r
    }

  it should "automatically rollback if any query fails inside a transact" in
    ensureRollbackedTransaction[ClientException] { tx =>
      for {
        _ <- "CREATE (p: PERSON { name: \"Luis\" })".query[Unit].execute(tx)
        _ <- "broken cypher query".query[Unit].execute(tx)
      } yield ()
    }

  it should "automatically rollback if there is an error inside the transact" in
    ensureRollbackedTransaction[CustomException] { tx =>
      for {
        _ <- "CREATE (p: PERSON { name: \"Luis\" })".query[Unit].execute(tx)
        _ <- F.failed[Unit](CustomException)
        _ <- "CREATE (p: PERSON { name: \"Dmitry\" })".query[Unit].execute(tx)
      } yield ()
    }
}

object TransactIntegrationSpec {
  final object CustomException extends Throwable
  type CustomException = CustomException.type
}<|MERGE_RESOLUTION|>--- conflicted
+++ resolved
@@ -27,23 +27,7 @@
       }
     )
 
-<<<<<<< HEAD
-  final def testSession[E <: Throwable : ClassTag](sessF: Session[F] => F[Unit])(implicit F: Async[F]): Future[Assertion] =
-    recoverToSucceededIf[E] {
-    fToFuture(execute(s => sessF(s)))
-    }flatMap { _ =>
-      fToFuture(execute(s => "MATCH (n) RETURN count(n)".query[Int].single(s)))
-    } map {
-      count => assert(count > 0 && count < 10)
-    }
-
-
-  final def ensureRollbackedTransaction[E <: Throwable : ClassTag]
-  (txF: Transaction[F] => F[Unit])
-  (implicit F: Async[F]): Future[Assertion] =
-=======
   private final def ensureRollbackedTransaction[E <: Throwable : ClassTag](txF: Transaction[F] => F[Unit]): Future[Assertion] =
->>>>>>> f84cb1c4
     recoverToSucceededIf[E] {
       fToFuture(execute(s => s.transact(txF)))
     } flatMap { _ =>
