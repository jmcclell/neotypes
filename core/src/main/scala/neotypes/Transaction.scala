--- conflicted
+++ resolved
@@ -9,220 +9,108 @@
 import types.QueryParam
 
 import org.neo4j.driver.v1.exceptions.NoSuchRecordException
-import org.neo4j.driver.v1.summary.ResultSummary
 import org.neo4j.driver.v1.{Record, StatementResultCursor, Value, Transaction => NTransaction}
 
-<<<<<<< HEAD
 import scala.jdk.CollectionConverters._
-=======
-import scala.collection.JavaConverters._
 import scala.language.higherKinds
->>>>>>> a8077889
 
 final class Transaction[F[_]](private val transaction: NTransaction) extends AnyVal {
-  import Transaction.{convertParams, recordToSeq}
+  import Transaction.{convertParams, nextAsyncToF, recordToSeq}
 
-<<<<<<< HEAD
-  def execute[T](query: String, params: Map[String, Any] = Map.empty)(implicit executionMapper: ExecutionMapper[T]): F[T] =
-=======
   def execute[T](query: String, params: Map[String, QueryParam] = Map.empty)
                 (implicit F: Async[F], executionMapper: ExecutionMapper[T]): F[T] =
->>>>>>> a8077889
     F.async { cb =>
       transaction
         .runAsync(query, convertParams(params))
-        .compose { x: StatementResultCursor =>
-          x.consumeAsync()
-        }
-        .accept { result: ResultSummary =>
-          cb(executionMapper.to(result))
-        }
-        .recover { ex: Throwable =>
-          cb(Left(ex))
+        .thenCompose(_.consumeAsync())
+        .accept(cb)(executionMapper.to)
+    }
+
+  def list[T](query: String, params: Map[String, QueryParam] = Map.empty)
+             (implicit F: Async[F], resultMapper: ResultMapper[T]): F[List[T]] =
+    F.async { cb =>
+      transaction
+        .runAsync(query, convertParams(params))
+        .thenCompose(_.listAsync())
+        .accept(cb) { result: java.util.List[Record] =>
+          traverseAsList(result.asScala.iterator) { v: Record =>
+            resultMapper.to(recordToSeq(v), None)
+          }
         }
     }
 
-<<<<<<< HEAD
-  def list[T](query: String, params: Map[String, Any] = Map.empty)(implicit resultMapper: ResultMapper[T]): F[List[T]] =
-=======
-  def list[T](query: String, params: Map[String, QueryParam] = Map.empty)
-             (implicit F: Async[F], resultMapper: ResultMapper[T]): F[List[T]] =
->>>>>>> a8077889
-    F.async { cb =>
-      transaction
-        .runAsync(query, convertParams(params))
-        .compose { x: StatementResultCursor =>
-          x.listAsync()
-        }
-        .accept { result: java.util.List[Record] =>
-          cb(
-            traverseAsList(result.asScala.iterator) { v: Record =>
-              resultMapper.to(recordToSeq(v), None)
-            }
-          )
-        }
-        .recover { ex: Throwable =>
-          cb(Left(ex))
-        }
-    }
-
-<<<<<<< HEAD
-  def set[T](query: String, params: Map[String, Any] = Map.empty)(implicit resultMapper: ResultMapper[T]): F[Set[T]] =
-=======
   def map[K, V](query: String, params: Map[String, QueryParam] = Map.empty)
                (implicit F: Async[F], resultMapper: ResultMapper[(K, V)]): F[Map[K, V]] =
     F.async { cb =>
       transaction
         .runAsync(query, convertParams(params))
-        .compose { x: StatementResultCursor => x.listAsync() }
-        .accept { result: java.util.List[Record] =>
-          cb(
-            traverseAsMap(result.asScala.iterator) { v: Record =>
-              resultMapper.to(recordToSeq(v), Some(new TypeHint(true)))
-            }
-          )
-        }.recover { ex: Throwable => cb(Left(ex)) }
+        .thenCompose(_.listAsync())
+        .accept(cb) { result: java.util.List[Record] =>
+          traverseAsMap(result.asScala.iterator) { v: Record =>
+            resultMapper.to(recordToSeq(v), Some(new TypeHint(true)))
+          }
+        }
     }
 
   def set[T](query: String, params: Map[String, QueryParam] = Map.empty)
             (implicit F: Async[F], resultMapper: ResultMapper[T]): F[Set[T]] =
->>>>>>> a8077889
     F.async { cb =>
       transaction
         .runAsync(query, convertParams(params))
-        .compose { x: StatementResultCursor =>
-          x.listAsync()
-        }
-        .accept { result: java.util.List[Record] =>
-          cb(
-            traverseAsSet(result.asScala.iterator) { v: Record =>
-              resultMapper.to(recordToSeq(v), None)
-            }
-          )
-        }
-        .recover { ex: Throwable =>
-          cb(Left(ex))
+        .thenCompose(_.listAsync())
+        .accept(cb) { result: java.util.List[Record] =>
+          traverseAsSet(result.asScala.iterator) { v: Record =>
+            resultMapper.to(recordToSeq(v), None)
+          }
         }
     }
 
-<<<<<<< HEAD
-  def single[T](query: String, params: Map[String, Any] = Map.empty)(implicit resultMapper: ResultMapper[T]): F[T] =
-=======
   def vector[T](query: String, params: Map[String, QueryParam] = Map.empty)
                (implicit F: Async[F], resultMapper: ResultMapper[T]): F[Vector[T]] =
     F.async { cb =>
       transaction
         .runAsync(query, convertParams(params))
-        .compose { x: StatementResultCursor => x.listAsync() }
-        .accept { result: java.util.List[Record] =>
-          cb(
-            traverseAsVector(result.asScala.iterator) { v: Record =>
-              resultMapper.to(recordToSeq(v), None)
-            }
-          )
-        }.recover { ex: Throwable => cb(Left(ex)) }
+        .thenCompose(_.listAsync())
+        .accept(cb) { result: java.util.List[Record] =>
+          traverseAsVector(result.asScala.iterator) { v: Record =>
+            resultMapper.to(recordToSeq(v), None)
+          }
+        }
     }
 
   def single[T](query: String, params: Map[String, QueryParam] = Map.empty)
                (implicit F: Async[F], resultMapper: ResultMapper[T]): F[T] =
->>>>>>> a8077889
     F.async { cb =>
       transaction
         .runAsync(query, convertParams(params))
-        .compose { x: StatementResultCursor =>
-          x.singleAsync()
-        }
-        .accept { res: Record =>
-          cb(resultMapper.to(recordToSeq(res), None))
-        }
-        .recover {
-          case _: NoSuchRecordException => cb(resultMapper.to(Seq.empty, None))
-          case ex: Throwable            => cb(Left(ex))
+        .thenCompose(_.singleAsync())
+        .acceptExceptionally(cb) { res: Record =>
+          resultMapper.to(recordToSeq(res), None)
+        } {
+          case _: NoSuchRecordException => resultMapper.to(Seq.empty, None)
         }
     }
 
-<<<<<<< HEAD
-  private[this] def nextAsyncToF[T](cs: CompletionStage[Record])(implicit resultMapper: ResultMapper[T]): F[Option[T]] =
-=======
-  private def nextAsyncToF[T](cs: CompletionStage[Record])
-                             (implicit F: Async[F], resultMapper: ResultMapper[T]): F[Option[T]] =
->>>>>>> a8077889
-    F.async { cb =>
-      cs.accept { res: Record =>
-          cb(
-            Option(res) match {
-              case None =>
-                Right(None)
-
-              case Some(res) =>
-                resultMapper
-                  .to(recordToSeq(res), None)
-                  .right
-                  .map(t => Some(t))
-            }
-          )
-        }
-        .recover { ex: Throwable =>
-          cb(Left(ex))
-        }
-    }
-
-<<<<<<< HEAD
-  def stream[T: ResultMapper, S[_]](query: String, params: Map[String, Any] = Map.empty)(implicit S: Stream.Aux[S, F]): S[T] =
-=======
   def stream[T: ResultMapper, S[_]](query: String, params: Map[String, QueryParam] = Map.empty)
                                    (implicit F: Async[F], S: Stream.Aux[S, F]): S[T] =
->>>>>>> a8077889
     S.fToS(
       F.async { cb =>
         transaction
           .runAsync(query, convertParams(params))
-          .accept { x: StatementResultCursor =>
-            cb(
-              Right(
-                S.init(
-                  () => nextAsyncToF(x.nextAsync())
-                )
-              )
-            )
-          }
-          .recover { ex: Throwable =>
-            cb(Left(ex))
+          .accept(cb) { x: StatementResultCursor =>
+            Right(S.init(() => nextAsyncToF(x.nextAsync())))
           }
       }
     )
 
-<<<<<<< HEAD
-  def commit(): F[Unit] =
-=======
   def commit(implicit F: Async[F]): F[Unit] =
->>>>>>> a8077889
     F.async { cb =>
-      transaction
-        .commitAsync()
-        .accept { _: Void =>
-          cb(Right(()))
-        }
-        .recover { ex: Throwable =>
-          cb(Left(ex))
-        }
+      transaction.commitAsync().acceptVoid(cb)
     }
 
   def rollback(implicit F: Async[F]): F[Unit] =
     F.async { cb =>
-      transaction
-        .rollbackAsync()
-<<<<<<< HEAD
-        .accept { _: Void =>
-          cb(Right(()))
-        }
-        .recover { ex =>
-          cb(Left(ex))
-        }
-=======
-        .accept { _: Void => cb(Right(())) }
-        .recover { ex: Throwable => cb(Left(ex)) }
->>>>>>> a8077889
+      transaction.rollbackAsync().acceptVoid(cb)
     }
 }
 
@@ -230,25 +118,20 @@
   private def recordToSeq(record: Record): Seq[(String, Value)] =
     record.fields.asScala.view.map(p => p.key -> p.value).to(Seq)
 
-<<<<<<< HEAD
-  private def convertParams(params: Map[String, Any]): JMap[String, Object] =
-    params.view.mapValues(toNeoType).to(Map).asJava
+  private def convertParams(params: Map[String, QueryParam]): JMap[String, Object] =
+    params.view.mapValues(_.underlying).toMap.asJava
 
-  private def toNeoType(value: Any): AnyRef = value match {
-    case s: Seq[_]    => s.map(toNeoType).asJava
-    case s: Set[_]    => s.map(toNeoType).asJava
-    case m: Map[_, _] => m.mapValues(toNeoType).asJava
-    case o: Option[_] => o.map(toNeoType).orNull
-    // The following type cast is sound,
-    // since AnyRef is equivalent to java.lang.Object
-    // and all values coming from a class can be upcasted to it.
-    // For value types (Subtypes of AnyVal),
-    // this cast ends up boxing them to their objectual representation.
-    // A such, this will never fail in runtime.
-    case v => v.asInstanceOf[AnyRef]
-  }
-=======
-  private def convertParams(params: Map[String, QueryParam]): JMap[String, Object] =
-    params.mapValues(_.underlying).asJava
->>>>>>> a8077889
+  private def nextAsyncToF[F[_], T](cs: CompletionStage[Record])
+                                   (implicit F: Async[F], resultMapper: ResultMapper[T]): F[Option[T]] =
+    F.async { cb =>
+      cs.accept(cb) { res: Record =>
+        Option(res) match {
+          case None =>
+            Right(None)
+
+          case Some(res) =>
+            resultMapper.to(recordToSeq(res), None).map(r => Option(r))
+        }
+      }
+    }
 }