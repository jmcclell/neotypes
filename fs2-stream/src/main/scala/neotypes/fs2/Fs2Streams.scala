--- conflicted
+++ resolved
@@ -13,20 +13,13 @@
     new neotypes.Stream[Fs2FStream[_F]#T] {
       override final type F[A] = _F[A]
 
-<<<<<<< HEAD
       override final def fromPublisher[A](publisher: => Publisher[A], chunkSize: Int): Stream[F, A] =
-        Stream.eval(F.delay(toPublisher(publisher))).flatMap { p =>
-          fs2.interop.reactivestreams.fromPublisher(p, chunkSize)
+        Stream.eval(F.delay(publisher)).flatMap { p =>
+          fs2.interop.flow.fromPublisher(p, chunkSize)
         }
 
       override final def append[A, B >: A](sa: Stream[F, A], sb: Stream[F, B]): Stream[F, B] =
         sa ++ sb
-=======
-      // TODO: Check if a different buffer size would perform better,
-      //       or if there's a way to determine buffer size better.
-      override final def fromPublisher[A](publisher: Publisher[A]): Stream[F, A] =
-        fs2.interop.flow.fromPublisher(publisher, 16)
->>>>>>> 8890f4c5
 
       override final def fromF[A](fa: F[A]): Stream[F, A] =
         Stream.eval(fa)
